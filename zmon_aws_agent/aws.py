--- conflicted
+++ resolved
@@ -239,11 +239,7 @@
                 ins['image'] = {}
                 if 'ImageId' in i:
                     images.add(i['ImageId'])
-<<<<<<< HEAD
                     ins['image'] = {'id': i['ImageId']}
-=======
-                    ins['image']['id'] = i['ImageId']
->>>>>>> 7997499d
 
                 ins['block_devices'] = get_instance_devices(aws_client, i)
 
@@ -305,26 +301,6 @@
 
             result.append(ins)
 
-<<<<<<< HEAD
-        logger.info('Fetching {} images: {}'.format(len(images), list(images)))
-        imgs = []
-        try:
-            imgs = aws_client.describe_images(ImageIds=list(images))['Images']
-            logger.info('Got {} image descriptions'.format(len(imgs)))
-            for i in result:
-                if 'image' not in i:
-                    continue
-                for img in imgs:
-                    if img['ImageId'] == i['image']['id']:
-                        i['image']['name'] = img['Name'] if 'Name' in img else 'UNKNOWN'
-                        if 'CreationDate' in img:
-                            i['image']['date'] = img['CreationDate'].replace('Z', '+00:00')
-                        else:
-                            i['image']['date'] = '1970-01-01T00:00:00.000+00:00'
-                        break
-        except Exception as e:
-            logger.warning('Failed to retrieve image descriptions: {}'.format(e))
-=======
         imgs = []
         try:
             imgs = aws_client.describe_images(ImageIds=list(images))['Images']
@@ -339,7 +315,6 @@
                         break
         except:
             logger.exception('Failed to retrieve image descriptions')
->>>>>>> 7997499d
 
     return result
 
